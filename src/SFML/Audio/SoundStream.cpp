////////////////////////////////////////////////////////////
//
// SFML - Simple and Fast Multimedia Library
// Copyright (C) 2007-2009 Laurent Gomila (laurent.gom@gmail.com)
//
// This software is provided 'as-is', without any express or implied warranty.
// In no event will the authors be held liable for any damages arising from the use of this software.
//
// Permission is granted to anyone to use this software for any purpose,
// including commercial applications, and to alter it and redistribute it freely,
// subject to the following restrictions:
//
// 1. The origin of this software must not be misrepresented;
//    you must not claim that you wrote the original software.
//    If you use this software in a product, an acknowledgment
//    in the product documentation would be appreciated but is not required.
//
// 2. Altered source versions must be plainly marked as such,
//    and must not be misrepresented as being the original software.
//
// 3. This notice may not be removed or altered from any source distribution.
//
////////////////////////////////////////////////////////////

////////////////////////////////////////////////////////////
// Headers
////////////////////////////////////////////////////////////
#include <SFML/Audio/SoundStream.hpp>
#include <SFML/Audio/AudioDevice.hpp>
#include <SFML/Audio/ALCheck.hpp>
#include <SFML/System/Sleep.hpp>


namespace sf
{
////////////////////////////////////////////////////////////
SoundStream::SoundStream() :
myIsStreaming     (false),
myChannelsCount   (0),
mySampleRate      (0),
myFormat          (0),
myLoop            (false),
mySamplesProcessed(0)
{

}


////////////////////////////////////////////////////////////
SoundStream::~SoundStream()
{
    // Stop the sound if it was playing
    Stop();
}


////////////////////////////////////////////////////////////
void SoundStream::Initialize(unsigned int channelsCount, unsigned int sampleRate)
{
    myChannelsCount = channelsCount;
    mySampleRate    = sampleRate;

    // Deduce the format from the number of channels
    myFormat = priv::AudioDevice::GetFormatFromChannelsCount(channelsCount);

    // Check if the format is valid
    if (myFormat == 0)
    {
        myChannelsCount = 0;
        mySampleRate    = 0;
        std::cerr << "Unsupported number of channels (" << myChannelsCount << ")" << std::endl;
    }
}


////////////////////////////////////////////////////////////
void SoundStream::Play()
{
    // Check if the sound parameters have been set
    if (myFormat == 0)
    {
        std::cerr << "Failed to play audio stream: sound parameters have not been initialized (call Initialize first)" << std::endl;
        return;
    }

    // If the sound is already playing (probably paused), just resume it
    if (myIsStreaming)
    {
        ALCheck(alSourcePlay(mySource));
        return;
    }

    // Move to the beginning
    OnSeek(0);

    // Start updating the stream in a separate thread to avoid blocking the application
    mySamplesProcessed = 0;
    myIsStreaming = true;
    Launch();
}


////////////////////////////////////////////////////////////
void SoundStream::Pause()
{
    ALCheck(alSourcePause(mySource));
}


////////////////////////////////////////////////////////////
void SoundStream::Stop()
{
    // Wait for the thread to terminate
    myIsStreaming = false;
    Wait();
}


////////////////////////////////////////////////////////////
unsigned int SoundStream::GetChannelsCount() const
{
    return myChannelsCount;
}


////////////////////////////////////////////////////////////
unsigned int SoundStream::GetSampleRate() const
{
    return mySampleRate;
}


////////////////////////////////////////////////////////////
SoundStream::Status SoundStream::GetStatus() const
{
    Status status = SoundSource::GetStatus();

    // To compensate for the lag between Play() and alSourcePlay()
    if ((status == Stopped) && myIsStreaming)
        status = Playing;

    return status;
}


////////////////////////////////////////////////////////////
void SoundStream::SetPlayingOffset(float timeOffset)
{
    // Stop the stream
    Stop();

    // Let the derived class update the current position
    OnSeek(timeOffset);

    // Restart streaming
    mySamplesProcessed = static_cast<unsigned int>(timeOffset * mySampleRate * myChannelsCount);
    myIsStreaming = true;
    Launch();
}


////////////////////////////////////////////////////////////
float SoundStream::GetPlayingOffset() const
{
    ALfloat seconds = 0.f;
    ALCheck(alGetSourcef(mySource, AL_SEC_OFFSET, &seconds));

    return seconds + static_cast<float>(mySamplesProcessed) / mySampleRate / myChannelsCount;
}


////////////////////////////////////////////////////////////
void SoundStream::SetLoop(bool loop)
{
    myLoop = loop;
}


////////////////////////////////////////////////////////////
bool SoundStream::GetLoop() const
{
    return myLoop;
}


////////////////////////////////////////////////////////////
void SoundStream::Run()
{
    // Create the buffers
    ALCheck(alGenBuffers(BuffersCount, myBuffers));
    for (int i = 0; i < BuffersCount; ++i)
        myEndBuffers[i] = false;

    // Fill the queue
    bool requestStop = FillQueue();

    // Play the sound
    ALCheck(alSourcePlay(mySource));

    while (myIsStreaming)
    {
        // The stream has been interrupted!
        if (SoundSource::GetStatus() == Stopped)
        {
            if (!requestStop)
            {
                // Just continue
                ALCheck(alSourcePlay(mySource));
            }
            else
            {
                // End streaming
                myIsStreaming = false;
            }
        }

        // Get the number of buffers that have been processed (ie. ready for reuse)
        ALint nbProcessed;
        ALCheck(alGetSourcei(mySource, AL_BUFFERS_PROCESSED, &nbProcessed));

        while (nbProcessed--)
        {
            // Pop the first unused buffer from the queue
            ALuint buffer;
            ALCheck(alSourceUnqueueBuffers(mySource, 1, &buffer));

            // Find its number
            unsigned int bufferNum = 0;
            for (int i = 0; i < BuffersCount; ++i)
                if (myBuffers[i] == buffer)
                {
                    bufferNum = i;
                    break;
                }

            // Retrieve its size and add it to the samples count
            if (myEndBuffers[bufferNum])
            {
                // This was the last buffer: reset the sample count
                mySamplesProcessed = 0;
                myEndBuffers[bufferNum] = false;
            }
            else
            {
                ALint size;
                ALCheck(alGetBufferi(buffer, AL_SIZE, &size));
                mySamplesProcessed += size / sizeof(Int16);
            }

            // Fill it and push it back into the playing queue
            if (!requestStop)
            {
<<<<<<< HEAD
                if (FillAndPushBuffer(bufferNum))
                {
                    // User requested to stop: check if we must loop or really stop
                    if (myLoop)
                    {
                        // Looping: restart the stream source
                        OnSeek(0);
                    }
                    else
                    {
                        // Not looping: request stop
                        requestStop = true;
                    }
                }
=======
                if (FillAndPushBuffer(BufferNum))
                    RequestStop = true;
>>>>>>> f0e231ea
            }
        }

        // Leave some time for the other threads if the stream is still playing
        if (SoundSource::GetStatus() != Stopped)
            Sleep(0.1f);
    }

    // Stop the playback
    ALCheck(alSourceStop(mySource));

    // Unqueue any buffer left in the queue
    ClearQueue();

    // Delete the buffers
    ALCheck(alSourcei(mySource, AL_BUFFER, 0));
    ALCheck(alDeleteBuffers(BuffersCount, myBuffers));
}


////////////////////////////////////////////////////////////
bool SoundStream::FillAndPushBuffer(unsigned int bufferNum)
{
    bool requestStop = false;

    // Acquire audio data
    Chunk data = {NULL, 0};
    if (!OnGetData(data))
    {
<<<<<<< HEAD
        myEndBuffers[bufferNum] = true;
        requestStop = true;
    }

    // Create and fill the buffer, and push it to the queue
    if (data.Samples && data.NbSamples)
=======
        // Mark the buffer as the last one (so that we know when to reset the playing position)
        myEndBuffers[BufferNum] = true;

        // Check if the stream must loop or stop
        if (myLoop && OnStart())
        {
            // If we succeeded to restart and we previously had no data, try to fill the buffer once again
            if (!Data.Samples || (Data.NbSamples == 0))
            {
                return FillAndPushBuffer(BufferNum);
            }
        }
        else
        {
            // Not looping or restart failed: request stop
            RequestStop = true;
        }
    }

    // Fill the buffer if some data was returned
    if (Data.Samples && Data.NbSamples)
>>>>>>> f0e231ea
    {
        unsigned int buffer = myBuffers[bufferNum];

        // Fill the buffer
        ALsizei size = static_cast<ALsizei>(data.NbSamples) * sizeof(Int16);
        ALCheck(alBufferData(buffer, myFormat, data.Samples, size, mySampleRate));

        // Push it into the sound queue
        ALCheck(alSourceQueueBuffers(mySource, 1, &buffer));
    }

    return requestStop;
}


////////////////////////////////////////////////////////////
bool SoundStream::FillQueue()
{
    // Fill and enqueue all the available buffers
    bool requestStop = false;
    for (int i = 0; (i < BuffersCount) && !requestStop; ++i)
    {
        if (FillAndPushBuffer(i))
<<<<<<< HEAD
        {
            if (myLoop)
                OnSeek(0);
            else
                requestStop = true;
        }
=======
            RequestStop = true;
>>>>>>> f0e231ea
    }

    return requestStop;
}


////////////////////////////////////////////////////////////
void SoundStream::ClearQueue()
{
    // Get the number of buffers still in the queue
    ALint nbQueued;
    ALCheck(alGetSourcei(mySource, AL_BUFFERS_QUEUED, &nbQueued));

    // Unqueue them all
    ALuint buffer;
    for (ALint i = 0; i < nbQueued; ++i)
        ALCheck(alSourceUnqueueBuffers(mySource, 1, &buffer));
}

} // namespace sf
<|MERGE_RESOLUTION|>--- conflicted
+++ resolved
@@ -1,383 +1,351 @@
-////////////////////////////////////////////////////////////
-//
-// SFML - Simple and Fast Multimedia Library
-// Copyright (C) 2007-2009 Laurent Gomila (laurent.gom@gmail.com)
-//
-// This software is provided 'as-is', without any express or implied warranty.
-// In no event will the authors be held liable for any damages arising from the use of this software.
-//
-// Permission is granted to anyone to use this software for any purpose,
-// including commercial applications, and to alter it and redistribute it freely,
-// subject to the following restrictions:
-//
-// 1. The origin of this software must not be misrepresented;
-//    you must not claim that you wrote the original software.
-//    If you use this software in a product, an acknowledgment
-//    in the product documentation would be appreciated but is not required.
-//
-// 2. Altered source versions must be plainly marked as such,
-//    and must not be misrepresented as being the original software.
-//
-// 3. This notice may not be removed or altered from any source distribution.
-//
-////////////////////////////////////////////////////////////
-
-////////////////////////////////////////////////////////////
-// Headers
-////////////////////////////////////////////////////////////
-#include <SFML/Audio/SoundStream.hpp>
-#include <SFML/Audio/AudioDevice.hpp>
-#include <SFML/Audio/ALCheck.hpp>
-#include <SFML/System/Sleep.hpp>
-
-
-namespace sf
-{
-////////////////////////////////////////////////////////////
-SoundStream::SoundStream() :
-myIsStreaming     (false),
-myChannelsCount   (0),
-mySampleRate      (0),
-myFormat          (0),
-myLoop            (false),
-mySamplesProcessed(0)
-{
-
-}
-
-
-////////////////////////////////////////////////////////////
-SoundStream::~SoundStream()
-{
-    // Stop the sound if it was playing
-    Stop();
-}
-
-
-////////////////////////////////////////////////////////////
-void SoundStream::Initialize(unsigned int channelsCount, unsigned int sampleRate)
-{
-    myChannelsCount = channelsCount;
-    mySampleRate    = sampleRate;
-
-    // Deduce the format from the number of channels
-    myFormat = priv::AudioDevice::GetFormatFromChannelsCount(channelsCount);
-
-    // Check if the format is valid
-    if (myFormat == 0)
-    {
-        myChannelsCount = 0;
-        mySampleRate    = 0;
-        std::cerr << "Unsupported number of channels (" << myChannelsCount << ")" << std::endl;
-    }
-}
-
-
-////////////////////////////////////////////////////////////
-void SoundStream::Play()
-{
-    // Check if the sound parameters have been set
-    if (myFormat == 0)
-    {
-        std::cerr << "Failed to play audio stream: sound parameters have not been initialized (call Initialize first)" << std::endl;
-        return;
-    }
-
-    // If the sound is already playing (probably paused), just resume it
-    if (myIsStreaming)
-    {
-        ALCheck(alSourcePlay(mySource));
-        return;
-    }
-
-    // Move to the beginning
-    OnSeek(0);
-
-    // Start updating the stream in a separate thread to avoid blocking the application
-    mySamplesProcessed = 0;
-    myIsStreaming = true;
-    Launch();
-}
-
-
-////////////////////////////////////////////////////////////
-void SoundStream::Pause()
-{
-    ALCheck(alSourcePause(mySource));
-}
-
-
-////////////////////////////////////////////////////////////
-void SoundStream::Stop()
-{
-    // Wait for the thread to terminate
-    myIsStreaming = false;
-    Wait();
-}
-
-
-////////////////////////////////////////////////////////////
-unsigned int SoundStream::GetChannelsCount() const
-{
-    return myChannelsCount;
-}
-
-
-////////////////////////////////////////////////////////////
-unsigned int SoundStream::GetSampleRate() const
-{
-    return mySampleRate;
-}
-
-
-////////////////////////////////////////////////////////////
-SoundStream::Status SoundStream::GetStatus() const
-{
-    Status status = SoundSource::GetStatus();
-
-    // To compensate for the lag between Play() and alSourcePlay()
-    if ((status == Stopped) && myIsStreaming)
-        status = Playing;
-
-    return status;
-}
-
-
-////////////////////////////////////////////////////////////
-void SoundStream::SetPlayingOffset(float timeOffset)
-{
-    // Stop the stream
-    Stop();
-
-    // Let the derived class update the current position
-    OnSeek(timeOffset);
-
-    // Restart streaming
-    mySamplesProcessed = static_cast<unsigned int>(timeOffset * mySampleRate * myChannelsCount);
-    myIsStreaming = true;
-    Launch();
-}
-
-
-////////////////////////////////////////////////////////////
-float SoundStream::GetPlayingOffset() const
-{
-    ALfloat seconds = 0.f;
-    ALCheck(alGetSourcef(mySource, AL_SEC_OFFSET, &seconds));
-
-    return seconds + static_cast<float>(mySamplesProcessed) / mySampleRate / myChannelsCount;
-}
-
-
-////////////////////////////////////////////////////////////
-void SoundStream::SetLoop(bool loop)
-{
-    myLoop = loop;
-}
-
-
-////////////////////////////////////////////////////////////
-bool SoundStream::GetLoop() const
-{
-    return myLoop;
-}
-
-
-////////////////////////////////////////////////////////////
-void SoundStream::Run()
-{
-    // Create the buffers
-    ALCheck(alGenBuffers(BuffersCount, myBuffers));
-    for (int i = 0; i < BuffersCount; ++i)
-        myEndBuffers[i] = false;
-
-    // Fill the queue
-    bool requestStop = FillQueue();
-
-    // Play the sound
-    ALCheck(alSourcePlay(mySource));
-
-    while (myIsStreaming)
-    {
-        // The stream has been interrupted!
-        if (SoundSource::GetStatus() == Stopped)
-        {
-            if (!requestStop)
-            {
-                // Just continue
-                ALCheck(alSourcePlay(mySource));
-            }
-            else
-            {
-                // End streaming
-                myIsStreaming = false;
-            }
-        }
-
-        // Get the number of buffers that have been processed (ie. ready for reuse)
-        ALint nbProcessed;
-        ALCheck(alGetSourcei(mySource, AL_BUFFERS_PROCESSED, &nbProcessed));
-
-        while (nbProcessed--)
-        {
-            // Pop the first unused buffer from the queue
-            ALuint buffer;
-            ALCheck(alSourceUnqueueBuffers(mySource, 1, &buffer));
-
-            // Find its number
-            unsigned int bufferNum = 0;
-            for (int i = 0; i < BuffersCount; ++i)
-                if (myBuffers[i] == buffer)
-                {
-                    bufferNum = i;
-                    break;
-                }
-
-            // Retrieve its size and add it to the samples count
-            if (myEndBuffers[bufferNum])
-            {
-                // This was the last buffer: reset the sample count
-                mySamplesProcessed = 0;
-                myEndBuffers[bufferNum] = false;
-            }
-            else
-            {
-                ALint size;
-                ALCheck(alGetBufferi(buffer, AL_SIZE, &size));
-                mySamplesProcessed += size / sizeof(Int16);
-            }
-
-            // Fill it and push it back into the playing queue
-            if (!requestStop)
-            {
-<<<<<<< HEAD
-                if (FillAndPushBuffer(bufferNum))
-                {
-                    // User requested to stop: check if we must loop or really stop
-                    if (myLoop)
-                    {
-                        // Looping: restart the stream source
-                        OnSeek(0);
-                    }
-                    else
-                    {
-                        // Not looping: request stop
-                        requestStop = true;
-                    }
-                }
-=======
-                if (FillAndPushBuffer(BufferNum))
-                    RequestStop = true;
->>>>>>> f0e231ea
-            }
-        }
-
-        // Leave some time for the other threads if the stream is still playing
-        if (SoundSource::GetStatus() != Stopped)
-            Sleep(0.1f);
-    }
-
-    // Stop the playback
-    ALCheck(alSourceStop(mySource));
-
-    // Unqueue any buffer left in the queue
-    ClearQueue();
-
-    // Delete the buffers
-    ALCheck(alSourcei(mySource, AL_BUFFER, 0));
-    ALCheck(alDeleteBuffers(BuffersCount, myBuffers));
-}
-
-
-////////////////////////////////////////////////////////////
-bool SoundStream::FillAndPushBuffer(unsigned int bufferNum)
-{
-    bool requestStop = false;
-
-    // Acquire audio data
-    Chunk data = {NULL, 0};
-    if (!OnGetData(data))
-    {
-<<<<<<< HEAD
-        myEndBuffers[bufferNum] = true;
-        requestStop = true;
-    }
-
-    // Create and fill the buffer, and push it to the queue
-    if (data.Samples && data.NbSamples)
-=======
-        // Mark the buffer as the last one (so that we know when to reset the playing position)
-        myEndBuffers[BufferNum] = true;
-
-        // Check if the stream must loop or stop
-        if (myLoop && OnStart())
-        {
-            // If we succeeded to restart and we previously had no data, try to fill the buffer once again
-            if (!Data.Samples || (Data.NbSamples == 0))
-            {
-                return FillAndPushBuffer(BufferNum);
-            }
-        }
-        else
-        {
-            // Not looping or restart failed: request stop
-            RequestStop = true;
-        }
-    }
-
-    // Fill the buffer if some data was returned
-    if (Data.Samples && Data.NbSamples)
->>>>>>> f0e231ea
-    {
-        unsigned int buffer = myBuffers[bufferNum];
-
-        // Fill the buffer
-        ALsizei size = static_cast<ALsizei>(data.NbSamples) * sizeof(Int16);
-        ALCheck(alBufferData(buffer, myFormat, data.Samples, size, mySampleRate));
-
-        // Push it into the sound queue
-        ALCheck(alSourceQueueBuffers(mySource, 1, &buffer));
-    }
-
-    return requestStop;
-}
-
-
-////////////////////////////////////////////////////////////
-bool SoundStream::FillQueue()
-{
-    // Fill and enqueue all the available buffers
-    bool requestStop = false;
-    for (int i = 0; (i < BuffersCount) && !requestStop; ++i)
-    {
-        if (FillAndPushBuffer(i))
-<<<<<<< HEAD
-        {
-            if (myLoop)
-                OnSeek(0);
-            else
-                requestStop = true;
-        }
-=======
-            RequestStop = true;
->>>>>>> f0e231ea
-    }
-
-    return requestStop;
-}
-
-
-////////////////////////////////////////////////////////////
-void SoundStream::ClearQueue()
-{
-    // Get the number of buffers still in the queue
-    ALint nbQueued;
-    ALCheck(alGetSourcei(mySource, AL_BUFFERS_QUEUED, &nbQueued));
-
-    // Unqueue them all
-    ALuint buffer;
-    for (ALint i = 0; i < nbQueued; ++i)
-        ALCheck(alSourceUnqueueBuffers(mySource, 1, &buffer));
-}
-
-} // namespace sf
+////////////////////////////////////////////////////////////
+//
+// SFML - Simple and Fast Multimedia Library
+// Copyright (C) 2007-2009 Laurent Gomila (laurent.gom@gmail.com)
+//
+// This software is provided 'as-is', without any express or implied warranty.
+// In no event will the authors be held liable for any damages arising from the use of this software.
+//
+// Permission is granted to anyone to use this software for any purpose,
+// including commercial applications, and to alter it and redistribute it freely,
+// subject to the following restrictions:
+//
+// 1. The origin of this software must not be misrepresented;
+//    you must not claim that you wrote the original software.
+//    If you use this software in a product, an acknowledgment
+//    in the product documentation would be appreciated but is not required.
+//
+// 2. Altered source versions must be plainly marked as such,
+//    and must not be misrepresented as being the original software.
+//
+// 3. This notice may not be removed or altered from any source distribution.
+//
+////////////////////////////////////////////////////////////
+
+////////////////////////////////////////////////////////////
+// Headers
+////////////////////////////////////////////////////////////
+#include <SFML/Audio/SoundStream.hpp>
+#include <SFML/Audio/AudioDevice.hpp>
+#include <SFML/Audio/ALCheck.hpp>
+#include <SFML/System/Sleep.hpp>
+
+
+namespace sf
+{
+////////////////////////////////////////////////////////////
+SoundStream::SoundStream() :
+myIsStreaming     (false),
+myChannelsCount   (0),
+mySampleRate      (0),
+myFormat          (0),
+myLoop            (false),
+mySamplesProcessed(0)
+{
+
+}
+
+
+////////////////////////////////////////////////////////////
+SoundStream::~SoundStream()
+{
+    // Stop the sound if it was playing
+    Stop();
+}
+
+
+////////////////////////////////////////////////////////////
+void SoundStream::Initialize(unsigned int channelsCount, unsigned int sampleRate)
+{
+    myChannelsCount = channelsCount;
+    mySampleRate    = sampleRate;
+
+    // Deduce the format from the number of channels
+    myFormat = priv::AudioDevice::GetFormatFromChannelsCount(channelsCount);
+
+    // Check if the format is valid
+    if (myFormat == 0)
+    {
+        myChannelsCount = 0;
+        mySampleRate    = 0;
+        std::cerr << "Unsupported number of channels (" << myChannelsCount << ")" << std::endl;
+    }
+}
+
+
+////////////////////////////////////////////////////////////
+void SoundStream::Play()
+{
+    // Check if the sound parameters have been set
+    if (myFormat == 0)
+    {
+        std::cerr << "Failed to play audio stream: sound parameters have not been initialized (call Initialize first)" << std::endl;
+        return;
+    }
+
+    // If the sound is already playing (probably paused), just resume it
+    if (myIsStreaming)
+    {
+        ALCheck(alSourcePlay(mySource));
+        return;
+    }
+
+    // Move to the beginning
+    OnSeek(0);
+
+    // Start updating the stream in a separate thread to avoid blocking the application
+    mySamplesProcessed = 0;
+    myIsStreaming = true;
+    Launch();
+}
+
+
+////////////////////////////////////////////////////////////
+void SoundStream::Pause()
+{
+    ALCheck(alSourcePause(mySource));
+}
+
+
+////////////////////////////////////////////////////////////
+void SoundStream::Stop()
+{
+    // Wait for the thread to terminate
+    myIsStreaming = false;
+    Wait();
+}
+
+
+////////////////////////////////////////////////////////////
+unsigned int SoundStream::GetChannelsCount() const
+{
+    return myChannelsCount;
+}
+
+
+////////////////////////////////////////////////////////////
+unsigned int SoundStream::GetSampleRate() const
+{
+    return mySampleRate;
+}
+
+
+////////////////////////////////////////////////////////////
+SoundStream::Status SoundStream::GetStatus() const
+{
+    Status status = SoundSource::GetStatus();
+
+    // To compensate for the lag between Play() and alSourcePlay()
+    if ((status == Stopped) && myIsStreaming)
+        status = Playing;
+
+    return status;
+}
+
+
+////////////////////////////////////////////////////////////
+void SoundStream::SetPlayingOffset(float timeOffset)
+{
+    // Stop the stream
+    Stop();
+
+    // Let the derived class update the current position
+    OnSeek(timeOffset);
+
+    // Restart streaming
+    mySamplesProcessed = static_cast<unsigned int>(timeOffset * mySampleRate * myChannelsCount);
+    myIsStreaming = true;
+    Launch();
+}
+
+
+////////////////////////////////////////////////////////////
+float SoundStream::GetPlayingOffset() const
+{
+    ALfloat seconds = 0.f;
+    ALCheck(alGetSourcef(mySource, AL_SEC_OFFSET, &seconds));
+
+    return seconds + static_cast<float>(mySamplesProcessed) / mySampleRate / myChannelsCount;
+}
+
+
+////////////////////////////////////////////////////////////
+void SoundStream::SetLoop(bool loop)
+{
+    myLoop = loop;
+}
+
+
+////////////////////////////////////////////////////////////
+bool SoundStream::GetLoop() const
+{
+    return myLoop;
+}
+
+
+////////////////////////////////////////////////////////////
+void SoundStream::Run()
+{
+    // Create the buffers
+    ALCheck(alGenBuffers(BuffersCount, myBuffers));
+    for (int i = 0; i < BuffersCount; ++i)
+        myEndBuffers[i] = false;
+
+    // Fill the queue
+    bool requestStop = FillQueue();
+
+    // Play the sound
+    ALCheck(alSourcePlay(mySource));
+
+    while (myIsStreaming)
+    {
+        // The stream has been interrupted!
+        if (SoundSource::GetStatus() == Stopped)
+        {
+            if (!requestStop)
+            {
+                // Just continue
+                ALCheck(alSourcePlay(mySource));
+            }
+            else
+            {
+                // End streaming
+                myIsStreaming = false;
+            }
+        }
+
+        // Get the number of buffers that have been processed (ie. ready for reuse)
+        ALint nbProcessed;
+        ALCheck(alGetSourcei(mySource, AL_BUFFERS_PROCESSED, &nbProcessed));
+
+        while (nbProcessed--)
+        {
+            // Pop the first unused buffer from the queue
+            ALuint buffer;
+            ALCheck(alSourceUnqueueBuffers(mySource, 1, &buffer));
+
+            // Find its number
+            unsigned int bufferNum = 0;
+            for (int i = 0; i < BuffersCount; ++i)
+                if (myBuffers[i] == buffer)
+                {
+                    bufferNum = i;
+                    break;
+                }
+
+            // Retrieve its size and add it to the samples count
+            if (myEndBuffers[bufferNum])
+            {
+                // This was the last buffer: reset the sample count
+                mySamplesProcessed = 0;
+                myEndBuffers[bufferNum] = false;
+            }
+            else
+            {
+                ALint size;
+                ALCheck(alGetBufferi(buffer, AL_SIZE, &size));
+                mySamplesProcessed += size / sizeof(Int16);
+            }
+
+            // Fill it and push it back into the playing queue
+            if (!requestStop)
+            {
+                if (FillAndPushBuffer(bufferNum))
+                    requestStop = true;
+            }
+        }
+
+        // Leave some time for the other threads if the stream is still playing
+        if (SoundSource::GetStatus() != Stopped)
+            Sleep(0.1f);
+    }
+
+    // Stop the playback
+    ALCheck(alSourceStop(mySource));
+
+    // Unqueue any buffer left in the queue
+    ClearQueue();
+
+    // Delete the buffers
+    ALCheck(alSourcei(mySource, AL_BUFFER, 0));
+    ALCheck(alDeleteBuffers(BuffersCount, myBuffers));
+}
+
+
+////////////////////////////////////////////////////////////
+bool SoundStream::FillAndPushBuffer(unsigned int bufferNum)
+{
+    bool requestStop = false;
+
+    // Acquire audio data
+    Chunk data = {NULL, 0};
+    if (!OnGetData(data))
+    {
+        // Mark the buffer as the last one (so that we know when to reset the playing position)
+        myEndBuffers[bufferNum] = true;
+
+        // Check if the stream must loop or stop
+        if (myLoop)
+        {
+            // Return to the beginning of the stream source
+            OnSeek(0);
+
+            // If we previously had no data, try to fill the buffer once again
+            if (!data.Samples || (data.NbSamples == 0))
+            {
+                return FillAndPushBuffer(bufferNum);
+            }
+        }
+        else
+        {
+            // Not looping: request stop
+            requestStop = true;
+        }
+    }
+
+    // Fill the buffer if some data was returned
+    if (data.Samples && data.NbSamples)
+    {
+        unsigned int buffer = myBuffers[bufferNum];
+
+        // Fill the buffer
+        ALsizei size = static_cast<ALsizei>(data.NbSamples) * sizeof(Int16);
+        ALCheck(alBufferData(buffer, myFormat, data.Samples, size, mySampleRate));
+
+        // Push it into the sound queue
+        ALCheck(alSourceQueueBuffers(mySource, 1, &buffer));
+    }
+
+    return requestStop;
+}
+
+
+////////////////////////////////////////////////////////////
+bool SoundStream::FillQueue()
+{
+    // Fill and enqueue all the available buffers
+    bool requestStop = false;
+    for (int i = 0; (i < BuffersCount) && !requestStop; ++i)
+    {
+        if (FillAndPushBuffer(i))
+            requestStop = true;
+    }
+
+    return requestStop;
+}
+
+
+////////////////////////////////////////////////////////////
+void SoundStream::ClearQueue()
+{
+    // Get the number of buffers still in the queue
+    ALint nbQueued;
+    ALCheck(alGetSourcei(mySource, AL_BUFFERS_QUEUED, &nbQueued));
+
+    // Unqueue them all
+    ALuint buffer;
+    for (ALint i = 0; i < nbQueued; ++i)
+        ALCheck(alSourceUnqueueBuffers(mySource, 1, &buffer));
+}
+
+} // namespace sf