--- conflicted
+++ resolved
@@ -194,20 +194,15 @@
         using Int64 = signed   __int64;
         using Uint64 = unsigned __int64;
     #else
-<<<<<<< HEAD
-        using Int64 = long long;
-        using Uint64 = unsigned long long;
-=======
         #if defined(__clang__)
             #pragma clang diagnostic push
             #pragma clang diagnostic ignored "-Wc++11-long-long"
         #endif
-        typedef signed   long long Int64;
-        typedef unsigned long long Uint64;
+        using Int64 = long long;
+        using Uint64 = unsigned long long;
         #if defined(__clang__)
             #pragma clang diagnostic pop
         #endif
->>>>>>> c824d3d5
     #endif
 
 } // namespace sf
